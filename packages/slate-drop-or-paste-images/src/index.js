import Promise from 'es6-promise'
import isImage from 'is-image'
import isUrl from 'is-url'
import logger from 'slate-dev-logger'
import loadImageFile from './load-image-file'
import { extname } from 'path'
import { getEventTransfer } from 'slate-react'

/**
 * Insert images on drop or paste.
 *
 * @param {Object} options
 *   @property {Function} insertImage
 *   @property {Array} extensions (optional)
 * @return {Object} plugin
 */

function DropOrPasteImages(options = {}) {
  let { insertImage, extensions } = options

  if (options.applyTransform) {
    logger.deprecate(
      '0.6.0',
      'The `applyTransform` argument to `slate-drop-or-paste-images` has been renamed to `insertImage` instead.'
    )
    insertImage = options.applyTransform
  }

  if (!insertImage) {
    throw new Error('You must supply an `insertImage` function.')
  }

  /**
   * Check file extension against user-defined options.
   *
   * @param {Type} string
   * @return {Boolean}
   */

  function matchExt(type) {
    let accepted = false

    for (const ext of extensions) {
      if (type.includes(ext)) accepted = true
    }

    return accepted
  }

  /**
   * Apply the change for a given file and update the editor with the result.
   *
   * @param {Editor} editor
   * @param {Blob} file
   * @return {Promise}
   */

  function asyncApplyChange(editor, file) {
    return Promise.resolve(editor.insertImage(file)).then(() => {
      editor.onChange()
    })
  }

  /**
   * On drop or paste.
   *
   * @param {Event} event
   * @param {Editor} editor
   * @param {Function} next
   * @return {State}
   */

  function onInsert(event, editor, next) {
    const transfer = getEventTransfer(event)
    const range = editor.findEventRange(event)

    switch (transfer.type) {
<<<<<<< HEAD
      case 'files': // image drop from desktop
        return onInsertFiles(event, change, next, transfer, range)
=======
      case 'files':
        return onInsertFiles(event, editor, next, transfer, range)
>>>>>>> a813fd4a
      case 'html':
        return onInsertHtml(event, editor, next, transfer, range)
      case 'text':
        return onInsertText(event, editor, next, transfer, range)
      default:
        return next()
    }
  }

  /**
   * On drop or paste files.
   *
   * @param {Event} event
   * @param {Editor} editor
   * @param {Function} next
   * @param {Object} transfer
   * @param {Range} range
   * @return {Boolean}
   */

  function onInsertFiles(event, editor, next, transfer, range) {
    const { files } = transfer

    for (const file of files) {
      if (extensions) {
        const type = file.type
        const [, ext] = type.split('/')
        if (!matchExt(ext)) continue
      }

      if (range) {
          editor.select(range)
      }

      asyncApplyChange(editor, file)
    }
  }

  /**
   * On drop or paste html.
   *
   * @param {Event} event
   * @param {Editor} editor
   * @param {Function} next
   * @param {Object} transfer
   * @param {Range} range
   * @return {Boolean}
   */

  function onInsertHtml(event, editor, next, transfer, range) {
    const { html } = transfer
    const parser = new DOMParser()
    const doc = parser.parseFromString(html, 'text/html')
    const body = doc.body
    const firstChild = body.firstChild
    if (firstChild.nodeName.toLowerCase() != 'img') return next()

    const src = firstChild.src

    if (extensions) {
      const ext = extname(src).slice(1)
      if (!matchExt(ext)) return next()
    }

    loadImageFile(src, (err, file) => {
      if (err) return

      editor.onChange(c => {
        if (range) {
          c.select(range)
        }

        asyncApplyChange(c, file)
      })
    })
  }

  /**
   * On drop or paste text.
   *
   * @param {Event} event
   * @param {Editor} editor
   * @param {Function} next
   * @param {Object} transfer
   * @param {Range} range
   * @return {Boolean}
   */

  function onInsertText(event, editor, next, transfer, range) {
    const { text } = transfer
    if (!isUrl(text)) return next()
    if (!isImage(text)) return next()

    loadImageFile(text, (err, file) => {
      if (err) return

      editor.onChange(c => {
        if (range) {
          c.select(range)
        }

        asyncApplyChange(c, editor, file)
      })
    })
  }

  /**
   * Return the plugin.
   *
   * @type {Object}
   */

  return {
    onDrop: onInsert,
    onPaste: onInsert,
  }
}

/**
 * Export.
 *
 * @type {Function}
 */

export default DropOrPasteImages<|MERGE_RESOLUTION|>--- conflicted
+++ resolved
@@ -21,7 +21,7 @@
   if (options.applyTransform) {
     logger.deprecate(
       '0.6.0',
-      'The `applyTransform` argument to `slate-drop-or-paste-images` has been renamed to `insertImage` instead.'
+      'The `applyTransform` argument to `slate-drop-or-paste-images` has been renamed to `insertImage` instead.',
     )
     insertImage = options.applyTransform
   }
@@ -56,8 +56,8 @@
    */
 
   function asyncApplyChange(editor, file) {
-    return Promise.resolve(editor.insertImage(file)).then(() => {
-      editor.onChange()
+    return Promise.resolve(insertImage(editor, file)).then(() => {
+      editor.onChange() // trigger the change handler https://docs.slatejs.org/slate-core/editor#onchange
     })
   }
 
@@ -75,19 +75,15 @@
     const range = editor.findEventRange(event)
 
     switch (transfer.type) {
-<<<<<<< HEAD
-      case 'files': // image drop from desktop
-        return onInsertFiles(event, change, next, transfer, range)
-=======
-      case 'files':
-        return onInsertFiles(event, editor, next, transfer, range)
->>>>>>> a813fd4a
-      case 'html':
-        return onInsertHtml(event, editor, next, transfer, range)
-      case 'text':
-        return onInsertText(event, editor, next, transfer, range)
-      default:
-        return next()
+    case 'files': // image drop from desktop
+      return onInsertFiles(event, editor, next, transfer, range)
+    case 'html':
+      return onInsertHtml(event, editor, next, transfer, range)
+    case 'fragment':
+    case 'text':
+      return onInsertText(event, editor, next, transfer, range)
+    default:
+      return next()
     }
   }
 
@@ -113,7 +109,7 @@
       }
 
       if (range) {
-          editor.select(range)
+        editor.select(range)
       }
 
       asyncApplyChange(editor, file)
